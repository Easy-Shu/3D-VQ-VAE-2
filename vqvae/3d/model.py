"""
This is largely a refactor of https://github.com/danieltudosiu/nmpevqvae
"""

from itertools import zip_longest, chain
from functools import partial
from typing import Tuple
from argparse import ArgumentParser, Namespace
from math import prod

import numpy as np
import pytorch_lightning as pl
import torch
import torch.nn.functional as F
from torch.distributions.normal import Normal
from torch import nn

from utils import ExtractCenterCylinder
<<<<<<< HEAD
=======
from metrics.ssim import ssim3D
from metrics.baur import BaurLoss3D
>>>>>>> 15a40b7c
from metrics.distribution import Logistic, mixture_nll_loss, generic_nll_loss
from metrics.evaluate import nmse, psnr, ssim3d


@torch.no_grad()
def _sub_metric_log_dict(sub_metric_name, sub_metric):
    with torch.no_grad():
        return {
            f'{sub_metric_name}_{func_name}': func(sub_metric)
            for func_name, func in (
                ('min', torch.min),
                ('max', torch.max),
                ('mean', torch.mean),
                ('median', torch.median),
                ('std', torch.std)
            )
        }

@torch.no_grad()
def _eval_metrics_log_dict(orig, pred):
    # FIXME: remove hardcoded data range
    metrics = (
        ('nmse', nmse),
        ('psnr', partial(psnr, data_range=4)),
    )
    return {
        func_name: func(orig, pred)
        for func_name, func in metrics
    }

@torch.no_grad()
def _eval_ssim3d(orig, pred):
    '''SSIM needs to be seperate because of spatial dimensions'''
    return {'ssim3d': ssim3d(orig, pred)}


class VQVAE(pl.LightningModule):

    # first in line is the default
    supported_metrics = ("mse", "rmse", "rmsle", "mae", "huber", "normal_nll", "logistic_mixture_nll", "normal_mixture_nll")

    def __init__(self, args: Namespace):

        super(VQVAE, self).__init__()

        self.save_hyperparameters()
        self._parse_input_args(args)

        self.encoder = Encoder(
            in_channels=self.input_channels,
            base_network_channels=self.base_network_channels,
            n_enc=self.n_bottleneck_blocks,
            n_down_per_enc=self.n_blocks_per_bottleneck,
        )
        self.decoder = Decoder(
            out_channels=self.output_channels,
            base_network_channels=self.base_network_channels,
            n_enc=self.n_bottleneck_blocks,
            n_up_per_enc=self.n_blocks_per_bottleneck,
        )

        self.apply(lambda layer: layer.initialize_weights(num_layers=self.num_layers) if isinstance(layer, FixupResBlock) else None)

    def forward(self, data):
        _, quantizations, _, _, _ = zip(*self.encode(data)) # list transpose of encoder outputs
        decoded = self.decode(quantizations)
        return decoded

    def encode(self, data):
        return self.encoder(data)

    def decode(self, quantizations):
        return self.decoder(quantizations)

    def configure_optimizers(self):
        optimizer = torch.optim.Adam(self.parameters(), lr=self.lr, amsgrad=True)
        return optimizer

    def training_step(self, batch, batch_idx):
        return self.shared_step(batch, batch_idx, mode='train')

    def validation_step(self, batch, batch_idx):
        return self.shared_step(batch, batch_idx, mode='val')

    def shared_step(self, batch, batch_idx, mode='train'):
        assert mode in ('train', 'val')

        loss, log_dict = self.recon_loss_f(batch, batch_idx)

        self.log_dict({f'{mode}_{key}': val for key, val in log_dict.items()})

        return loss

    def normal_nll(self, batch, batch_idx) -> Tuple[torch.Tensor, dict]:
        x, _ = batch

        loc, log_scale = torch.split(self(x), self.input_channels, dim=1)
        log_scale = torch.max(log_scale, torch.Tensor([-7]).to(device=self.device)) # lower bound log_scale

        if self.pre_loss_f:
            loc, log_scale, x = map(self.pre_loss_f, (loc, log_scale, x))

        unreduced_loss = generic_nll_loss(x, Normal, loc=loc, scale=log_scale.exp(), reduce_sum=False)

        log_dict = {
            **_sub_metric_log_dict('loss', unreduced_loss),
            **_sub_metric_log_dict('loc', loc),
            **_sub_metric_log_dict('log_scale', log_scale),
        }

        return unreduced_loss.mean(), log_dict

    def loc_metric(self, batch, batch_idx, loss_f) -> Tuple[torch.Tensor, dict]:
        x, _ = batch

        loc = F.softplus(self(x))

<<<<<<< HEAD
        # before cylinder extraction because that flattens xy dimensions
        eval_ssim_dict = _eval_ssim3d(x, loc)

=======
>>>>>>> 15a40b7c
        if self.pre_loss_f:
            loc, x = map(self.pre_loss_f, (loc, x))

        unreduced_loss = loss_f(loc, x, reduction='none')

        log_dict = {
            **_sub_metric_log_dict('loss', unreduced_loss),
            **_sub_metric_log_dict('loc', loc),
            **_eval_metrics_log_dict(orig=x, pred=loc),
            **eval_ssim_dict
        }

        return unreduced_loss.mean(), log_dict

    def mse(self, batch, batch_idx) -> Tuple[torch.Tensor, dict]:
        return self.loc_metric(batch, batch_idx, F.mse_loss)

    def rmsle(self, batch, batch_idx) -> Tuple[torch.Tensor, dict]:
        def sle_loss(pred, actual, reduction='none'):
            assert reduction == 'none'
            return (((pred + 1).log() - (actual + 1).log()) ** 2)

        msle, log_dict = self.loc_metric(batch, batch_idx, sle_loss)

        for key, value in log_dict.items():
            if 'loss' in key:
                log_dict[key] = value.sqrt()

        return msle.sqrt(), log_dict

    def rmse(self, batch, batch_idx) -> Tuple[torch.Tensor, dict]:
        mse, log_dict = self.mse(batch, batch_idx)

        for key, value in log_dict.items():
            if 'loss' in key:
                log_dict[key] = value.sqrt()

        return mse.sqrt(), log_dict

    def mae(self, batch, batch_idx) -> Tuple[torch.Tensor, dict]:
        return self.loc_metric(batch, batch_idx, F.l1_loss)

    def huber(self, batch, batch_idx) -> Tuple[torch.Tensor, dict]:
        return self.loc_metric(batch, batch_idx, F.smooth_l1_loss)

    def loc_scale_mixture_nll(self, batch, batch_idx, loc_scale_dist) -> Tuple[torch.Tensor, dict]:
        x, _ = batch

        log_pi_k, loc, log_scale = torch.split(self(x), self.input_channels*self.n_mix, dim=1)
        loc = F.softplus(loc)
        log_scale = torch.max(log_scale, torch.Tensor([-7]).to(device=self.device)) # lower bound log_scale

        # XXX: these two lines below are untested
        if self.pre_loss_f:
            log_pi_k, loc, log_scale, x = map(self.pre_loss_f, (log_pi_k, loc, log_scale, x))

        unreduced_nll_loss = mixture_nll_loss(x, loc_scale_dist, self.n_mix, log_pi_k, loc=loc, scale=log_scale.exp(), reduce_sum=False)

        log_dict = {
            **_sub_metric_log_dict('loss', unreduced_nll_loss),
            **_sub_metric_log_dict('log_pi_k', log_pi_k),
            **_sub_metric_log_dict('loc', loc),
            **_sub_metric_log_dict('log_scale', log_scale),
        }

        return unreduced_nll_loss.mean(), log_dict

    def logistic_mixture_nll(self, batch, batch_idx) -> Tuple[torch.Tensor, dict]:
        return self.loc_scale_mixture_nll(batch, batch_idx, Logistic)

    def normal_mixture_nll(self, batch, batch_idx) -> Tuple[torch.Tensor, dict]:
        return self.loc_scale_mixture_nll(batch, batch_idx, Normal)

    def _parse_input_args(self, args: Namespace):
        assert args.metric in self.supported_metrics

        if args.metric == 'normal_nll':
            self.recon_loss_f = self.normal_nll
            out_multiplier = 2
        elif args.metric == 'mse':
            self.recon_loss_f = self.mse
            out_multiplier = 1
        elif args.metric == 'rmse':
            self.recon_loss_f = self.rmse
            out_multiplier = 1
        elif args.metric == 'mae':
            self.recon_loss_f = self.mae
            out_multiplier = 1
        elif args.metric == 'rmsle':
            self.recon_loss_f = self.rmsle
            out_multiplier = 1
        elif args.metric == 'huber':
            self.recon_loss_f = self.huber
            out_multiplier = 1
        elif args.metric == 'logistic_mixture_nll':
            self.recon_loss_f = self.logistic_mixture_nll
            self.n_mix = args.n_mix
            out_multiplier = args.n_mix * 3
        elif args.metric == 'normal_mixture_nll':
            self.recon_loss_f = self.normal_mixture_nll
            self.n_mix = args.n_mix
            out_multiplier = args.n_mix * 3

        self.metric = args.metric
        self.lr = args.base_lr

        self.input_channels = args.input_channels
        self.output_channels = args.input_channels * out_multiplier
        self.base_network_channels = args.base_network_channels
        self.n_bottleneck_blocks = args.n_bottleneck_blocks
        self.n_blocks_per_bottleneck = args.n_blocks_per_bottleneck

        self.num_layers = (
            (3 * args.n_bottleneck_blocks - 1)
            * args.n_blocks_per_bottleneck
            + (2 * args.n_bottleneck_blocks)
        )

<<<<<<< HEAD
        self.pre_loss_f = ExtractCenterCylinder() if args.extract_center_cylinder else None
=======
        self.pre_loss_f = ExtractCenterCylinder() if not args.no_extract_center_cylinder else None
>>>>>>> 15a40b7c


    @classmethod
    def add_model_specific_args(cls, parent_parser):
        parser = ArgumentParser(parents=[parent_parser], add_help=False)

        # Model specific arguments
        parser.add_argument('--input-channels', type=int, default=1)
        parser.add_argument('--base-network_channels', type=int, default=4)
        parser.add_argument('--n-bottleneck-blocks', type=int, default=3)
        parser.add_argument('--n-blocks-per-bottleneck', type=int, default=2)

        # loss calculation specific
<<<<<<< HEAD
        parser.add_argument('--extract-center-cylinder', type=bool, default=True)
=======
        parser.add_argument('--no-extract-center-cylinder', action='store_false')
>>>>>>> 15a40b7c
        parser.add_argument('--metric', choices=cls.supported_metrics, default=cls.supported_metrics[0])

        # Optimizer specific arguments
        parser.add_argument('--base_lr', default=1e-5, type=float)

        # Loss function specific arguments
        # FIXME: put this is a class or something, at least not here
        parser.add_argument('--n-mix', default=2)

        return parser



class DownBlock(nn.Module):
    def __init__(self, in_channels, n_down=2):
        super(DownBlock, self).__init__()

        self.layers = nn.Sequential(*(
            FixupResBlock(in_channels*2**i, in_channels*2**(i+1), mode='down')
            for i in range(n_down)
        ))

    def forward(self, data):
        return self.layers(data)


class UpBlock(nn.Module):
    def __init__(self, in_channels, out_channels, aux_channels=0, n_up=2, mode='encoder'):
        super(UpBlock, self).__init__()

        assert mode in ('encoder', 'decoder')

        # Some slight channel size shenanigans required for the first layer because of possible concat beforehand
        self.layers = nn.Sequential(*filter(None, chain.from_iterable(
            (FixupResBlock(
                in_channels if i == n_up-1 else out_channels*(2**(i+1)),
                out_channels*(2**i),
                mode='up'
             ),
             FixupResBlock(
                out_channels*(2**i),
                out_channels*(2**i),
                mode='same'
             ) if mode == 'decoder' else None
            )
            for i in range(n_up-1, -1, -1)
        ))) # Like I'm programming lisp or something

    def forward(self, data):
        return self.layers(data)


class PreQuantization(nn.Module):
    def __init__(self, in_channels, out_channels, n_up=2):
        super(PreQuantization, self).__init__()
        self.has_aux = in_channels - out_channels * 8 != 0

        if self.has_aux:
            self.upsample = UpBlock(out_channels * 2 ** n_up, out_channels, n_up=n_up)

        self.pre_q = FixupResBlock(in_channels, out_channels, mode='same')

    def forward(self, data, auxilary=None):
        assert self.has_aux is (auxilary is not None)

        if self.has_aux:
            data = torch.cat([data, self.upsample(auxilary)], dim=1)

        return self.pre_q(data)


class Encoder(nn.Module):
    def __init__(self, in_channels, base_network_channels, n_enc=3, n_down_per_enc=2):
        super(Encoder, self).__init__()

        self.parse_input = FixupResBlock(in_channels, base_network_channels, mode='same')

        before_channels = base_network_channels
        self.down, self.pre_quantize, self.quantize = (nn.ModuleList() for _ in range(3))
        for i in range(n_enc):
            after_channels = before_channels * 2 ** n_down_per_enc

            self.down.append(DownBlock(before_channels, n_down_per_enc))

            assert after_channels % 8 == 0
            embedding_dim = after_channels // 8

            self.pre_quantize.append(PreQuantization(
                in_channels=after_channels + (embedding_dim if i != n_enc-1 else 0),
                out_channels=embedding_dim,
                n_up=n_down_per_enc
            ))
            self.quantize.append(
                Quantizer(num_embeddings=512, embedding_dim=embedding_dim, commitment_cost=7)
            )

            before_channels = after_channels


    def forward(self, data):
        preprocessed = self.parse_input(data)

        down = preprocessed
        downsampled = [(down := downblock(down)) for downblock in self.down]

        aux = None
        quantizations = []
        for down, pre_quantize, quantize in reversed(list(zip(downsampled, self.pre_quantize, self.quantize))):
            pre_quantizion = pre_quantize(down, aux)

            quantization = (None, pre_quantizion, None, None, None)
            # quantization = quantize(pre_quantizion)

            quantizations.append(quantization)
            _, aux, _, _, _ = quantization



        return reversed(quantizations)


class Decoder(nn.Module):
    def __init__(self, out_channels, base_network_channels, n_enc=3, n_up_per_enc=2):
        super(Decoder, self).__init__()

        self.up = nn.ModuleList()
        after_channels = base_network_channels

        for i in range(n_enc):
            before_channels = after_channels * 2 ** n_up_per_enc

            assert before_channels % 8 == 0
            embedding_dim = before_channels // 8

            in_channels = embedding_dim + (before_channels if i != n_enc-1 else 0)

            self.up.append(UpBlock(
                in_channels=in_channels,
                out_channels=after_channels,
                n_up=n_up_per_enc,
                mode='decoder'
            ))

            after_channels = before_channels

        self.out = nn.Sequential(
            FixupResBlock(base_network_channels, base_network_channels, mode='same'),
            FixupResBlock(base_network_channels, out_channels, mode='out'),
<<<<<<< HEAD
=======

            # FixupResBlock(base_network_channels, base_network_channels, mode='same'),
            # FixupResBlock(base_network_channels, base_network_channels, mode='out'),
            # nn.ConvTranspose3d(in_channels=base_network_channels, out_channels=out_channels, kernel_size1=1, stride=1)
>>>>>>> 15a40b7c
        )

    def forward(self, quantizations):
        for i, (quantization, up) in enumerate(reversed(list(zip(quantizations, self.up)))):
            out = quantization if i == 0 else torch.cat([quantization, out], dim=1)
            out = up(out)

        out = self.out(out)

        return out


class ResizeConv3D(nn.Conv3d):
    def __init__(self, *conv_args, **conv_kwargs):
        super(ResizeConv3D, self).__init__(*conv_args, **conv_kwargs)
        self.upsample = nn.Upsample(mode='trilinear', scale_factor=2, align_corners=False)

    def forward(self, input):
        return super(ResizeConv3D, self).forward(self.upsample(input))


class FixupResBlock(torch.nn.Module):
    # Adapted from:
    # https://github.com/hongyi-zhang/Fixup/blob/master/imagenet/models/fixup_resnet_imagenet.py#L20

    """
    FIXME: check wether the biases should be a single scalar or a vector
    """

    def __init__(self, in_channels, out_channels, mode, activation=nn.LeakyReLU):
        super(FixupResBlock, self).__init__()

        assert mode in ("down", "same", "up", "out")
        self.mode = mode

        self.bias1a, self.bias1b, self.bias2a, self.bias2b = (
            nn.Parameter(torch.zeros(1)) for _ in range(4)
        )
        self.scale = nn.Parameter(torch.ones(1))

        self.activation = activation()

        if mode == 'down':
            conv = nn.Conv3d
            kernel_size, stride, padding = 4, 2, 1
        elif mode in ('same', 'out'):
            conv = nn.Conv3d
            kernel_size, stride, padding = 3, 1, 1
        elif mode == 'up':
            conv = ResizeConv3D
            kernel_size, stride, padding = 3, 1, 1

        self.branch_conv1 = conv(
            in_channels=in_channels, out_channels=out_channels, kernel_size=kernel_size,
            stride=stride, padding=padding, bias=False
        )

        self.skip_conv1 = conv(
            in_channels=in_channels, out_channels=out_channels, kernel_size=kernel_size,
            stride=stride, padding=padding, bias=True
        )

        self.branch_conv2 = torch.nn.Conv3d(
            in_channels=out_channels,
            out_channels=out_channels,
            kernel_size=3,
            stride=1,
            padding=1,
            bias=False
        )


    def forward(self, input):
        out = self.branch_conv1(input + self.bias1a)
        out = self.activation(out + self.bias1b)

        out = self.branch_conv2(out + self.bias2a)
        out = out * self.scale + self.bias2b

        out += self.skip_conv1(input) # linear projection of the input onto the output

        if self.mode != 'out':
            out = self.activation(out)

        return out

    def initialize_weights(self, num_layers):

        torch.nn.init.kaiming_normal_(self.branch_conv1.weight, nonlinearity='leaky_relu')

        torch.nn.init.constant_(tensor=self.branch_conv2.weight, val=0)

        torch.nn.init.kaiming_normal_(self.skip_conv1.weight)
        torch.nn.init.constant_(tensor=self.skip_conv1.bias, val=0)


class Quantizer(torch.nn.Module):
    # Code taken from:
    # https://colab.research.google.com/github/zalandoresearch/pytorch-vq-vae/blob/master/vq-vae.ipynb#scrollTo=fknqLRCvdJ4I

    """
    EMA-updated Vector Quantizer

    FIXME: Ugly-ass indexing of embedding table
    FIXME: usage of torch.matmul instead of '@' operator
    FIXME: Remove either output one-hot(TODO: check actually one-hot) or dense encoding indices
    """
    def __init__(
        self, num_embeddings : int, embedding_dim : int, commitment_cost : float, decay=0.99, epsilon=1e-5
    ):
        super(Quantizer, self).__init__()

        self._embedding_dim = embedding_dim
        self._num_embeddings = num_embeddings

        self._embedding = torch.nn.Embedding(self._num_embeddings, self._embedding_dim)
        self._embedding.weight.data.normal_()
        self._commitment_cost = commitment_cost

        self.register_buffer("_ema_cluster_size", torch.zeros(num_embeddings))
        self._ema_w = torch.nn.Parameter(
            torch.Tensor(num_embeddings, self._embedding_dim)
        )
        self._ema_w.data.normal_()

        self._decay = decay
        self._epsilon = epsilon

    def forward(self, inputs):
        inputs = inputs.permute(0, 2, 3, 4, 1)
        input_shape = inputs.shape

        flat_input = inputs.reshape(-1, self._embedding_dim)

        distances = (
            torch.sum(flat_input ** 2, dim=1, keepdim=True)
            + torch.sum(self._embedding.weight ** 2, dim=1)
            - 2 * torch.matmul(flat_input, self._embedding.weight.t())
        )

        encoding_indices = torch.argmin(distances, dim=1).unsqueeze(1)
        encodings = torch.zeros(
            encoding_indices.shape[0], self._num_embeddings, device=inputs.device
        )
        encodings.scatter_(1, encoding_indices, 1)

        quantized = torch.matmul(encodings, self._embedding.weight).view(
            input_shape
        )

        if self.training:
            self._ema_cluster_size = self._ema_cluster_size * self._decay + (
                1 - self._decay
            ) * torch.sum(encodings, 0)

            n = torch.sum(self._ema_cluster_size.data)
            self._ema_cluster_size = (
                (self._ema_cluster_size + self._epsilon)
                / (n + self._num_embeddings * self._epsilon)
                * n
            )

            dw = torch.matmul(encodings.t(), flat_input)
            self._ema_w = torch.nn.Parameter(
                self._ema_w * self._decay + (1 - self._decay) * dw
            )

            self._embedding.weight = torch.nn.Parameter(
                self._ema_w / self._ema_cluster_size.unsqueeze(1)
            )

        e_latent_loss = torch.nn.functional.mse_loss(quantized.detach(), inputs)
        loss = self._commitment_cost * e_latent_loss

        quantized = inputs + (quantized - inputs).detach() # Trick to have identity backprop grads
        avg_probs = torch.mean(encodings, dim=0)
        perplexity = torch.exp(-torch.sum(avg_probs * torch.log(avg_probs + 1e-10)))

        return (
            loss,
            quantized.permute(0, 4, 1, 2, 3).contiguous(),
            perplexity,
            encodings,
            encoding_indices,
        )


class SubPixelConvolution3D(torch.nn.Module):
    def __init__(self, in_channels, out_channels, upsample_factor=2, **conv_kwargs):
        super(SubPixelConvolution3D, self).__init__()
        assert upsample_factor == 2
        self.upsample_factor = upsample_factor

        self.conv = torch.nn.Conv3d(
            in_channels=in_channels,
            out_channels=out_channels * upsample_factor ** 3,
            **conv_kwargs
        )

        self.shuffle = PixelShuffle3D(
            upscale_factor=upsample_factor
        )

        self.initialize_weights()

    def forward(self, input):
        out = self.conv(input)
        out = self.shuffle(out)
        return out

    def initialize_weights(self):
        # Written by: Daniele Cattaneo (@catta202000)
        # Taken from: https://github.com/pytorch/pytorch/pull/5429/files

        new_shape = [
            int(self.conv.weight.shape[0] / (self.upsample_factor ** 2))
        ] + list(self.conv.weight.shape[1:])
        subkernel = torch.zeros(new_shape)
        subkernel = torch.nn.init.xavier_normal_(subkernel)
        subkernel = subkernel.transpose(0, 1)

        subkernel = subkernel.contiguous().view(
            subkernel.shape[0], subkernel.shape[1], -1
        )

        kernel = subkernel.repeat(1, 1, self.upsample_factor ** 2)

        transposed_shape = (
            [self.conv.weight.shape[1]]
            + [self.conv.weight.shape[0]]
            + list(self.conv.weight.shape[2:])
        )
        kernel = kernel.contiguous().view(transposed_shape)

        kernel = kernel.transpose(0, 1)

        self.conv.weight.data = kernel


class PixelShuffle3D(torch.nn.Module):
    def __init__(self, upscale_factor):
        super(PixelShuffle3D, self).__init__()
        self.upscale_factor = upscale_factor
        self.upscale_factor_cubed = upscale_factor ** 3
        self._shuffle_out = None
        self._shuffle_in = None

    def forward(self, input):
        shuffle_out = input.new()

        batch_size, cubed_channels, in_depth, in_height, in_width = input.size()

        assert cubed_channels % self.upscale_factor_cubed == 0
        channels = cubed_channels // self.upscale_factor_cubed

        input_view = input.view(
            batch_size,
            channels,
            self.upscale_factor,
            self.upscale_factor,
            self.upscale_factor,
            in_depth,
            in_height,
            in_width,
        )

        shuffle_out.resize_(
            input_view.size(0),
            input_view.size(1),
            input_view.size(5),
            input_view.size(2),
            input_view.size(6),
            input_view.size(3),
            input_view.size(7),
            input_view.size(4),
        )

        shuffle_out.copy_(input_view.permute(0, 1, 5, 2, 6, 3, 7, 4))

        out_depth = in_depth * self.upscale_factor
        out_height = in_height * self.upscale_factor
        out_width = in_width * self.upscale_factor

        output = shuffle_out.reshape(
            batch_size, channels, out_depth, out_height, out_width
        )

        return output<|MERGE_RESOLUTION|>--- conflicted
+++ resolved
@@ -16,11 +16,6 @@
 from torch import nn
 
 from utils import ExtractCenterCylinder
-<<<<<<< HEAD
-=======
-from metrics.ssim import ssim3D
-from metrics.baur import BaurLoss3D
->>>>>>> 15a40b7c
 from metrics.distribution import Logistic, mixture_nll_loss, generic_nll_loss
 from metrics.evaluate import nmse, psnr, ssim3d
 
@@ -138,12 +133,9 @@
 
         loc = F.softplus(self(x))
 
-<<<<<<< HEAD
-        # before cylinder extraction because that flattens xy dimensions
+        # ssim before cylinder extraction because that flattens xy dimensions
         eval_ssim_dict = _eval_ssim3d(x, loc)
 
-=======
->>>>>>> 15a40b7c
         if self.pre_loss_f:
             loc, x = map(self.pre_loss_f, (loc, x))
 
@@ -262,11 +254,7 @@
             + (2 * args.n_bottleneck_blocks)
         )
 
-<<<<<<< HEAD
         self.pre_loss_f = ExtractCenterCylinder() if args.extract_center_cylinder else None
-=======
-        self.pre_loss_f = ExtractCenterCylinder() if not args.no_extract_center_cylinder else None
->>>>>>> 15a40b7c
 
 
     @classmethod
@@ -280,11 +268,7 @@
         parser.add_argument('--n-blocks-per-bottleneck', type=int, default=2)
 
         # loss calculation specific
-<<<<<<< HEAD
         parser.add_argument('--extract-center-cylinder', type=bool, default=True)
-=======
-        parser.add_argument('--no-extract-center-cylinder', action='store_false')
->>>>>>> 15a40b7c
         parser.add_argument('--metric', choices=cls.supported_metrics, default=cls.supported_metrics[0])
 
         # Optimizer specific arguments
@@ -433,13 +417,6 @@
         self.out = nn.Sequential(
             FixupResBlock(base_network_channels, base_network_channels, mode='same'),
             FixupResBlock(base_network_channels, out_channels, mode='out'),
-<<<<<<< HEAD
-=======
-
-            # FixupResBlock(base_network_channels, base_network_channels, mode='same'),
-            # FixupResBlock(base_network_channels, base_network_channels, mode='out'),
-            # nn.ConvTranspose3d(in_channels=base_network_channels, out_channels=out_channels, kernel_size1=1, stride=1)
->>>>>>> 15a40b7c
         )
 
     def forward(self, quantizations):
