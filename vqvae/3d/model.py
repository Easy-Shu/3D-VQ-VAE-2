"""
This is largely a refactor of https://github.com/danieltudosiu/nmpevqvae
"""

from itertools import zip_longest
from typing import Tuple
from argparse import ArgumentParser

import numpy as np
import pytorch_lightning as pl
import torch
import torch.nn.functional as F
from torch.distributions.normal import Normal
from torch import nn

from metrics.ssim import ssim3D
<<<<<<< HEAD
from metrics.baur import BaurLoss3D
from metrics.mixture_model import Logistic, mixture_nll_loss

baur_loss_f = BaurLoss3D(lambda_reconstruction=1)
=======
from metrics.distribution import generic_nll_loss
>>>>>>> 814c291e

class VQVAE(pl.LightningModule):
    supported_metrics = ("mse", "normal_nll") # first in line is the default

    def __init__(
        self,
<<<<<<< HEAD
        input_channels=1,
        output_channels=1,
        n_mix=5,
        base_network_channels=4,
        n_bottleneck_blocks=3,
        n_blocks_per_bottleneck=2
=======
        metric: str,
        input_channels: int,
        base_network_channels: int,
        n_bottleneck_blocks: int,
        n_blocks_per_bottleneck: int,
>>>>>>> 814c291e
    ):

        super(VQVAE, self).__init__()

        assert metric in self.supported_metrics

        def _parse_input_args():
            if metric == 'normal_nll':
                self.loss_f = self.normal_nll
                out_multiplier = 2
            elif metric == 'mse':
                self.loss_f = self.mse
                out_multiplier = 1

            self.input_channels = input_channels
            self.output_channels = self.input_channels * out_multiplier

        self.save_hyperparameters()
        _parse_input_args()

        num_layers = (3 * n_bottleneck_blocks - 1) * n_blocks_per_bottleneck + 2 * n_bottleneck_blocks

        self.encoder = Encoder(
            in_channels=self.input_channels,
            base_network_channels=base_network_channels,
            n_enc=n_bottleneck_blocks,
            n_down_per_enc=n_blocks_per_bottleneck,
        )
        self.decoder = Decoder(
<<<<<<< HEAD
            out_channels=output_channels,
=======
            out_channels=self.output_channels,
>>>>>>> 814c291e
            base_network_channels=base_network_channels,
            n_enc=n_bottleneck_blocks,
            n_up_per_enc=n_blocks_per_bottleneck,
        )

        self.n_mix = n_mix
        self.apply(lambda x: x.initialize_weights(num_layers=num_layers) if isinstance(x, FixupResBlock) else None)

    def forward(self, data):
        _, quantizations, _, _, _ = zip(*self.encode(data)) # list transpose of encoder outputs
        decoded = self.decode(quantizations)
        return decoded

    def encode(self, data):
        return self.encoder(data)

    def decode(self, quantizations):
        return self.decoder(quantizations)

    def configure_optimizers(self):
        base_lr, max_lr = 1e-5, 5e-3

        train_loader = self.train_dataloader()
        if self.use_ddp:
            multiplier = train_loader.batch_size * len(self.trainer.gpus) * self.trainer.world_size / 2
            base_lr *= multiplier
            max_lr *= multiplier

        optimizer = torch.optim.Adam(self.parameters(), lr=base_lr)
        scheduler = torch.optim.lr_scheduler.CyclicLR(
            optimizer,
            base_lr=base_lr,
            max_lr=max_lr,
            step_size_up=len(train_loader)*2, # *2 as advised by CLR github
            cycle_momentum=False
        )

        return [optimizer], [scheduler]

    def training_step(self, batch, batch_idx):
<<<<<<< HEAD
        x, _ = batch
        recon = self(x)

        n_mix = self.n_mix
        pi_k, locs, scales = torch.split(recon, n_mix, dim=1)
        nll_loss = mixture_nll_loss(x, Logistic, n_mix, pi_k, loc=locs, scale=scales.exp())
        result = pl.TrainResult(minimize=nll_loss)
=======
        return self.shared_step(batch, batch_idx, mode='train')

    def validation_step(self, batch, batch_idx):
        return self.shared_step(batch, batch_idx, mode='validation')

    def shared_step(self, batch, batch_idx, mode='train'):
        assert mode in ('train', 'validation')

        loss, log_dict = self.loss_f(batch, batch_idx)

        if mode == 'train':
            result = pl.TrainResult(minimize=loss)
            result.log('train_loss', loss)
        else: # mode == 'validation'
            result = pl.EvalResult(checkpoint_on=loss)
            result.log('val_loss', loss)

        result.log_dict(log_dict)

        return result

    def normal_nll(self, batch, batch_idx) -> Tuple[torch.Tensor, dict]:
        x, _ = batch

        loc, log_scale = self(x).transpose(0, 1)
        log_scale = torch.max(log_scale, torch.Tensor([-7]).to(device=self.device)) # lower bound log_scale
        loss = generic_nll_loss(x, Normal, loc=loc, scale=log_scale.exp(), reduce_mean=True)

        log_dict = {
            'loc mean': loc.mean(),
            'loc min': loc.min(),
            'loc max': loc.max(),
            'loc std': loc.std(),
            'log_scale mean': log_scale.mean(),
            'log_scale min': log_scale.min(),
            'log_scale max': log_scale.max(),
            'log_scale std': log_scale.std()
        }

        return loss, log_dict

    def mse(self, batch, batch_idx) -> Tuple[torch.Tensor, dict]:
        raise NotImplementedError


    @classmethod
    def add_model_specific_args(cls, parent_parser):
        parser = ArgumentParser(parents=[parent_parser], add_help=False)

        parser.add_argument('--input-channels', type=int, default=1)
        parser.add_argument('--base-network_channels', type=int, default=4)
        parser.add_argument('--n-bottleneck-blocks', type=int, default=3)
        parser.add_argument('--n-blocks-per-bottleneck', type=int, default=2)
        parser.add_argument('--metric', choices=cls.supported_metrics, default=cls.supported_metrics[0])

        return parser
>>>>>>> 814c291e



class DownBlock(nn.Module):
    def __init__(self, in_channels, n_down=2):
        super(DownBlock, self).__init__()

        self.layers = nn.Sequential(*(
            FixupResBlock(in_channels*2**i, in_channels*2**(i+1), mode='down') for i in range(n_down)
        ))

    def forward(self, data):
        return self.layers(data)


class UpBlock(nn.Module):
    def __init__(self, in_channels, out_channels, aux_channels=0, n_up=2):
        super(UpBlock, self).__init__()

        # Some slight shenanigans required for the first layer because of possible concat beforehand
        self.layers = nn.Sequential(*(
            FixupResBlock(
                in_channels if i == n_up-1 else out_channels*(2**(i+1)),
                out_channels*(2**i),
                mode='up'
            )
            for i in range(n_up-1, -1, -1)
        ))

    def forward(self, data):
        return self.layers(data)


class PreQuantization(nn.Module):
    def __init__(self, in_channels, out_channels, n_up=2):
        super(PreQuantization, self).__init__()
        self.has_aux = in_channels - out_channels * 8 != 0

        if self.has_aux:
            self.upsample = UpBlock(out_channels * 2 ** n_up, out_channels, n_up=n_up)

        self.pre_q = FixupResBlock(in_channels, out_channels, mode='same')

    def forward(self, data, auxilary=None):
        assert self.has_aux is (auxilary is not None)

        if self.has_aux:
            data = torch.cat([data, self.upsample(auxilary)], dim=1)

        return self.pre_q(data)


class Encoder(nn.Module):
    def __init__(self, in_channels, base_network_channels, n_enc=3, n_down_per_enc=2):
        super(Encoder, self).__init__()

        self.parse_input = FixupResBlock(in_channels, base_network_channels, mode='same')

        before_channels = base_network_channels
        self.down, self.pre_quantize, self.quantize = (nn.ModuleList() for _ in range(3))
        for i in range(n_enc):
            after_channels = before_channels * 2 ** n_down_per_enc

            self.down.append(DownBlock(before_channels, n_down_per_enc))

            assert after_channels % 8 == 0
            embedding_dim = after_channels // 8

            self.pre_quantize.append(PreQuantization(
                in_channels=after_channels + (embedding_dim if i != n_enc-1 else 0),
                out_channels=embedding_dim,
                n_up=n_down_per_enc
            ))
            self.quantize.append(
                Quantizer(num_embeddings=256, embedding_dim=embedding_dim, commitment_cost=7)
            )

            before_channels = after_channels


    def forward(self, data):
        preprocessed = self.parse_input(data)

        down = preprocessed
        downsampled = [(down := downblock(down)) for downblock in self.down]

        aux = None
        quantizations = []
        for down, pre_quantize, quantize in reversed(list(zip(downsampled, self.pre_quantize, self.quantize))):
            quantization = quantize(pre_quantize(down, aux))
            quantizations.append(quantization)

            _, aux, _, _, _ = quantization

        return reversed(quantizations)


class Decoder(nn.Module):
    def __init__(self, out_channels, base_network_channels, n_enc=3, n_up_per_enc=2):
        super(Decoder, self).__init__()

        self.up = nn.ModuleList()
        after_channels = base_network_channels

        for i in range(n_enc):
            before_channels = after_channels * 2 ** n_up_per_enc

            assert before_channels % 8 == 0
            embedding_dim = before_channels // 8

            in_channels = embedding_dim + (before_channels if i != n_enc-1 else 0)

<<<<<<< HEAD
            self.up.append(UpBlock(
                in_channels=in_channels,
                out_channels=after_channels,
                n_up=n_up_per_enc
            ))
=======
            self.up.append(
                UpBlock(
                    in_channels=in_channels,
                    out_channels=after_channels,
                    n_up=n_up_per_enc
                )
            )
>>>>>>> 814c291e

            after_channels = before_channels

        self.out = FixupResBlock(base_network_channels, out_channels, mode='out')
<<<<<<< HEAD
=======
        # self.out = SubPixelConvolution3D(base_network_channels*2, out_channels)

>>>>>>> 814c291e

    def forward(self, quantizations):
        for i, (quantization, up) in enumerate(reversed(list(zip(quantizations, self.up)))):
            out = quantization if i == 0 else torch.cat([quantization, out], dim=1)
            out = up(out)

        out = self.out(out)

<<<<<<< HEAD
        out = self.out(prev_up)

=======
>>>>>>> 814c291e
        return out


class FixupResBlock(torch.nn.Module):
    # Adapted from:
    # https://github.com/hongyi-zhang/Fixup/blob/master/imagenet/models/fixup_resnet_imagenet.py#L20

    """
    FIXME: check wether the biases should be a single scalar or a vector
    """

    def __init__(self, in_channels, out_channels, mode, activation=nn.LeakyReLU):
        super(FixupResBlock, self).__init__()

        assert mode in ("down", "same", "up", "out")
        self.mode = mode

        self.bias1a, self.bias1b, self.bias2a, self.bias2b = (
            nn.Parameter(torch.zeros(1)) for _ in range(4)
        )
        self.scale = nn.Parameter(torch.ones(1))

        self.activation = activation()

        if mode == 'down':
            conv = nn.Conv3d
<<<<<<< HEAD
            kernel_size, stride, padding = 3, 2, 1
        elif mode == 'same':
=======
            kernel_size, stride = 3, 2
        elif mode in ('same', 'out'):
>>>>>>> 814c291e
            conv = nn.Conv3d
            kernel_size, stride, padding = 3, 1, 1
        elif mode == 'up':
            conv = nn.ConvTranspose3d
            kernel_size, stride, padding = 4, 2, 1
        else: # mode == 'out'
            conv = nn.Conv3d
            kernel_size, stride, padding = 1, 1, 0

        self.branch_conv1, self.skip_conv = (
            conv(in_channels=in_channels, out_channels=out_channels, kernel_size=kernel_size,
                 stride=stride, padding=padding, bias=False)
            for _ in range(2)
        )


        self.branch_conv2 = torch.nn.Conv3d(
            in_channels=out_channels,
            out_channels=out_channels,
            kernel_size=3 if mode != 'out' else 1,
            stride=1,
            padding=padding,
            bias=False,
        )


    def forward(self, input):
        out = self.branch_conv1(input + self.bias1a)
        out = self.activation(out + self.bias1b)

        out = self.branch_conv2(out + self.bias2a)
        out = out * self.scale + self.bias2b

        out += self.skip_conv(input + self.bias1a)

        if self.mode != 'out':
            out = self.activation(out)

        return out

    def initialize_weights(self, num_layers):

        torch.nn.init.normal_(
            tensor=self.branch_conv1.weight,
            mean=0,
            std=np.sqrt(
                2 / (self.branch_conv1.weight.shape[0] * np.prod(self.branch_conv1.weight.shape[2:]))
            )
            * num_layers ** (-0.5),
        )
        torch.nn.init.constant_(tensor=self.branch_conv2.weight, val=0)
        torch.nn.init.normal_(
            tensor=self.skip_conv.weight,
            mean=0,
            std=np.sqrt(
                2
                / (
                    self.skip_conv.weight.shape[0]
                    * np.prod(self.skip_conv.weight.shape[2:])
                )
            ),
        )


class Quantizer(torch.nn.Module):
    # Code taken from:
    # https://colab.research.google.com/github/zalandoresearch/pytorch-vq-vae/blob/master/vq-vae.ipynb#scrollTo=fknqLRCvdJ4I

    """
    EMA-updated Vector Quantizer

    FIXME: Ugly-ass indexing of embedding table
    FIXME: usage of torch.matmul instead of '@' operator
    FIXME: Remove either output one-hot(TODO: check actually one-hot) or dense encoding indices
    """
    def __init__(
        self, num_embeddings : int, embedding_dim : int, commitment_cost : float, decay=0.99, epsilon=1e-5
    ):
        super(Quantizer, self).__init__()

        self._embedding_dim = embedding_dim
        self._num_embeddings = num_embeddings

        self._embedding = torch.nn.Embedding(self._num_embeddings, self._embedding_dim)
        self._embedding.weight.data.normal_()
        self._commitment_cost = commitment_cost

        self.register_buffer("_ema_cluster_size", torch.zeros(num_embeddings))
        self._ema_w = torch.nn.Parameter(
            torch.Tensor(num_embeddings, self._embedding_dim)
        )
        self._ema_w.data.normal_()

        self._decay = decay
        self._epsilon = epsilon

    def forward(self, inputs):
        inputs = inputs.permute(0, 2, 3, 4, 1)
        input_shape = inputs.shape

        flat_input = inputs.reshape(-1, self._embedding_dim)

        distances = (
            torch.sum(flat_input ** 2, dim=1, keepdim=True)
            + torch.sum(self._embedding.weight ** 2, dim=1)
            - 2 * torch.matmul(flat_input, self._embedding.weight.t())
        )

        encoding_indices = torch.argmin(distances, dim=1).unsqueeze(1)
        encodings = torch.zeros(
            encoding_indices.shape[0], self._num_embeddings, device=inputs.device
        )
        encodings.scatter_(1, encoding_indices, 1)

        quantized = torch.matmul(encodings, self._embedding.weight).view(
            input_shape
        )

        if self.training:
            self._ema_cluster_size = self._ema_cluster_size * self._decay + (
                1 - self._decay
            ) * torch.sum(encodings, 0)

            n = torch.sum(self._ema_cluster_size.data)
            self._ema_cluster_size = (
                (self._ema_cluster_size + self._epsilon)
                / (n + self._num_embeddings * self._epsilon)
                * n
            )

            dw = torch.matmul(encodings.t(), flat_input)
            self._ema_w = torch.nn.Parameter(
                self._ema_w * self._decay + (1 - self._decay) * dw
            )

            self._embedding.weight = torch.nn.Parameter(
                self._ema_w / self._ema_cluster_size.unsqueeze(1)
            )

        e_latent_loss = torch.nn.functional.mse_loss(quantized.detach(), inputs)
        loss = self._commitment_cost * e_latent_loss

        quantized = inputs + (quantized - inputs).detach() # Trick to have identity backprop grads
        avg_probs = torch.mean(encodings, dim=0)
        perplexity = torch.exp(-torch.sum(avg_probs * torch.log(avg_probs + 1e-10)))

        return (
            loss,
            quantized.permute(0, 4, 1, 2, 3).contiguous(),
            perplexity,
            encodings,
            encoding_indices,
        )


class SubPixelConvolution3D(torch.nn.Module):
    def __init__(self, in_channels, out_channels, upsample_factor=2):
        super(SubPixelConvolution3D, self).__init__()
        assert upsample_factor == 2
        self.upsample_factor = upsample_factor

        self.conv = torch.nn.Conv3d(
            in_channels=in_channels,
            out_channels=out_channels * upsample_factor ** 3,
            kernel_size=3,
            padding=1,
        )

        self.shuffle = PixelShuffle3D(
            upscale_factor=upsample_factor
        )

        self.initialize_weights()

    def forward(self, input):
        out = self.conv(input)
        out = self.shuffle(out)
        out = self.nca(out)
        return out

    def initialize_weights(self):
        # Written by: Daniele Cattaneo (@catta202000)
        # Taken from: https://github.com/pytorch/pytorch/pull/5429/files

        new_shape = [
            int(self.conv.weight.shape[0] / (self.upsample_factor ** 2))
        ] + list(self.conv.weight.shape[1:])
        subkernel = torch.zeros(new_shape)
        subkernel = torch.nn.init.xavier_normal_(subkernel)
        subkernel = subkernel.transpose(0, 1)

        subkernel = subkernel.contiguous().view(
            subkernel.shape[0], subkernel.shape[1], -1
        )

        kernel = subkernel.repeat(1, 1, self.upsample_factor ** 2)

        transposed_shape = (
            [self.conv.weight.shape[1]]
            + [self.conv.weight.shape[0]]
            + list(self.conv.weight.shape[2:])
        )
        kernel = kernel.contiguous().view(transposed_shape)

        kernel = kernel.transpose(0, 1)

        self.conv.weight.data = kernel


class PixelShuffle3D(torch.nn.Module):
    def __init__(self, upscale_factor):
        super(PixelShuffle3D, self).__init__()
        self.upscale_factor = upscale_factor
        self.upscale_factor_cubed = upscale_factor ** 3
        self._shuffle_out = None
        self._shuffle_in = None

    def forward(self, input):
        shuffle_out = input.new()

        batch_size, cubed_channels, in_depth, in_height, in_width = input.size()

        assert cubed_channels % self.upscale_factor_cubed == 0
        channels = cubed_channels // self.upscale_factor_cubed

        input_view = input.view(
            batch_size,
            channels,
            self.upscale_factor,
            self.upscale_factor,
            self.upscale_factor,
            in_depth,
            in_height,
            in_width,
        )

        shuffle_out.resize_(
            input_view.size(0),
            input_view.size(1),
            input_view.size(5),
            input_view.size(2),
            input_view.size(6),
            input_view.size(3),
            input_view.size(7),
            input_view.size(4),
        )

        shuffle_out.copy_(input_view.permute(0, 1, 5, 2, 6, 3, 7, 4))

        out_depth = in_depth * self.upscale_factor
        out_height = in_height * self.upscale_factor
        out_width = in_width * self.upscale_factor

        output = shuffle_out.reshape(
            batch_size, channels, out_depth, out_height, out_width
        )

        return output<|MERGE_RESOLUTION|>--- conflicted
+++ resolved
@@ -4,7 +4,7 @@
 
 from itertools import zip_longest
 from typing import Tuple
-from argparse import ArgumentParser
+from argparse import ArgumentParser, Namespace
 
 import numpy as np
 import pytorch_lightning as pl
@@ -14,75 +14,50 @@
 from torch import nn
 
 from metrics.ssim import ssim3D
-<<<<<<< HEAD
 from metrics.baur import BaurLoss3D
-from metrics.mixture_model import Logistic, mixture_nll_loss
+from metrics.distribution import Logistic, mixture_nll_loss, generic_nll_loss
+
 
 baur_loss_f = BaurLoss3D(lambda_reconstruction=1)
-=======
-from metrics.distribution import generic_nll_loss
->>>>>>> 814c291e
+
+def _sub_metric_log_dict(sub_metric_name, sub_metric):
+    return {
+        f'{sub_metric_name}_{func_name}': func(sub_metric.detach())
+        for func_name, func in (
+            ('min', torch.min),
+            ('max', torch.max),
+            ('mean', torch.mean),
+            ('std', torch.std)
+        )
+    }
+
 
 class VQVAE(pl.LightningModule):
-    supported_metrics = ("mse", "normal_nll") # first in line is the default
-
-    def __init__(
-        self,
-<<<<<<< HEAD
-        input_channels=1,
-        output_channels=1,
-        n_mix=5,
-        base_network_channels=4,
-        n_bottleneck_blocks=3,
-        n_blocks_per_bottleneck=2
-=======
-        metric: str,
-        input_channels: int,
-        base_network_channels: int,
-        n_bottleneck_blocks: int,
-        n_blocks_per_bottleneck: int,
->>>>>>> 814c291e
-    ):
+
+    # first in line is the default
+    supported_metrics = ("mse", "normal_nll", "logistic_mixture_nll")
+
+    def __init__(self, args: Namespace):
 
         super(VQVAE, self).__init__()
 
-        assert metric in self.supported_metrics
-
-        def _parse_input_args():
-            if metric == 'normal_nll':
-                self.loss_f = self.normal_nll
-                out_multiplier = 2
-            elif metric == 'mse':
-                self.loss_f = self.mse
-                out_multiplier = 1
-
-            self.input_channels = input_channels
-            self.output_channels = self.input_channels * out_multiplier
-
         self.save_hyperparameters()
-        _parse_input_args()
-
-        num_layers = (3 * n_bottleneck_blocks - 1) * n_blocks_per_bottleneck + 2 * n_bottleneck_blocks
+        self._parse_input_args(args)
 
         self.encoder = Encoder(
             in_channels=self.input_channels,
-            base_network_channels=base_network_channels,
-            n_enc=n_bottleneck_blocks,
-            n_down_per_enc=n_blocks_per_bottleneck,
+            base_network_channels=self.base_network_channels,
+            n_enc=self.n_bottleneck_blocks,
+            n_down_per_enc=self.n_blocks_per_bottleneck,
         )
         self.decoder = Decoder(
-<<<<<<< HEAD
-            out_channels=output_channels,
-=======
             out_channels=self.output_channels,
->>>>>>> 814c291e
-            base_network_channels=base_network_channels,
-            n_enc=n_bottleneck_blocks,
-            n_up_per_enc=n_blocks_per_bottleneck,
-        )
-
-        self.n_mix = n_mix
-        self.apply(lambda x: x.initialize_weights(num_layers=num_layers) if isinstance(x, FixupResBlock) else None)
+            base_network_channels=self.base_network_channels,
+            n_enc=self.n_bottleneck_blocks,
+            n_up_per_enc=self.n_blocks_per_bottleneck,
+        )
+
+        self.apply(lambda layer: layer.initialize_weights(num_layers=self.num_layers) if isinstance(layer, FixupResBlock) else None)
 
     def forward(self, data):
         _, quantizations, _, _, _ = zip(*self.encode(data)) # list transpose of encoder outputs
@@ -109,22 +84,13 @@
             optimizer,
             base_lr=base_lr,
             max_lr=max_lr,
-            step_size_up=len(train_loader)*2, # *2 as advised by CLR github
+            step_size_up=5, # *2 as advised by CLR github
             cycle_momentum=False
         )
 
         return [optimizer], [scheduler]
 
     def training_step(self, batch, batch_idx):
-<<<<<<< HEAD
-        x, _ = batch
-        recon = self(x)
-
-        n_mix = self.n_mix
-        pi_k, locs, scales = torch.split(recon, n_mix, dim=1)
-        nll_loss = mixture_nll_loss(x, Logistic, n_mix, pi_k, loc=locs, scale=scales.exp())
-        result = pl.TrainResult(minimize=nll_loss)
-=======
         return self.shared_step(batch, batch_idx, mode='train')
 
     def validation_step(self, batch, batch_idx):
@@ -133,41 +99,76 @@
     def shared_step(self, batch, batch_idx, mode='train'):
         assert mode in ('train', 'validation')
 
-        loss, log_dict = self.loss_f(batch, batch_idx)
+        loss, log_dict = self.recon_loss_f(batch, batch_idx)
 
         if mode == 'train':
             result = pl.TrainResult(minimize=loss)
-            result.log('train_loss', loss)
         else: # mode == 'validation'
             result = pl.EvalResult(checkpoint_on=loss)
-            result.log('val_loss', loss)
-
-        result.log_dict(log_dict)
+
+        # logging
+        result.log_dict({f'{mode}_{key}': val for key, val in log_dict.items()})
 
         return result
 
     def normal_nll(self, batch, batch_idx) -> Tuple[torch.Tensor, dict]:
         x, _ = batch
 
-        loc, log_scale = self(x).transpose(0, 1)
+        loc, log_scale = torch.split(self(x), self.input_channels, dim=1)
         log_scale = torch.max(log_scale, torch.Tensor([-7]).to(device=self.device)) # lower bound log_scale
-        loss = generic_nll_loss(x, Normal, loc=loc, scale=log_scale.exp(), reduce_mean=True)
+        unreduced_loss = generic_nll_loss(x, Normal, loc=loc, scale=log_scale.exp(), reduce_sum=False)
 
         log_dict = {
-            'loc mean': loc.mean(),
-            'loc min': loc.min(),
-            'loc max': loc.max(),
-            'loc std': loc.std(),
-            'log_scale mean': log_scale.mean(),
-            'log_scale min': log_scale.min(),
-            'log_scale max': log_scale.max(),
-            'log_scale std': log_scale.std()
+            **_sub_metric_log_dict('loss', unreduced_loss),
+            **_sub_metric_log_dict('loc', loc),
+            **_sub_metric_log_dict('log_scale', log_scale),
         }
 
-        return loss, log_dict
+        return unreduced_loss.mean(), log_dict
 
     def mse(self, batch, batch_idx) -> Tuple[torch.Tensor, dict]:
         raise NotImplementedError
+
+    def logistic_mixture_nll(self, batch, batch_idx) -> Tuple[torch.Tensor, dict]:
+        x, _ = batch
+
+        pi_k, loc, log_scale = torch.split(x, self.n_mix, dim=1)
+        nll_loss = mixture_nll_loss(x, Logistic, self.n_mix, pi_k, loc=loc, scale=log_scale.exp(), reduce_sum=True)
+
+        log_dict = {
+            **_sub_metric_log_dict('pi_k', pi_k),
+            **_sub_metric_log_dict('loc', loc),
+            **_sub_metric_log_dict('log_scale', log_scale),
+        }
+
+        return nll_loss, log_dict
+
+
+    def _parse_input_args(self, args: Namespace):
+        assert args.metric in self.supported_metrics
+
+        if args.metric == 'normal_nll':
+            self.recon_loss_f = self.normal_nll
+            out_multiplier = 2
+        elif args.metric == 'mse':
+            self.recon_loss_f = self.mse
+            out_multiplier = 1
+        elif args.metric == 'logistic_mixture_nll':
+            self.recon_loss_f = self.logistic_mixture_nll
+            self.n_mix = args.n_mix
+            out_multiplier = args.n_mix
+
+        self.output_channels = args.input_channels * out_multiplier
+        self.input_channels = args.input_channels
+        self.base_network_channels = args.base_network_channels
+        self.n_bottleneck_blocks = args.n_bottleneck_blocks
+        self.n_blocks_per_bottleneck = args.n_blocks_per_bottleneck
+
+        self.num_layers = (
+            (3 * args.n_bottleneck_blocks - 1)
+            * args.n_blocks_per_bottleneck
+            + (2 * args.n_bottleneck_blocks)
+        )
 
 
     @classmethod
@@ -180,8 +181,11 @@
         parser.add_argument('--n-blocks-per-bottleneck', type=int, default=2)
         parser.add_argument('--metric', choices=cls.supported_metrics, default=cls.supported_metrics[0])
 
+        # loss function specific arguments
+        # FIXME: put this is a class or something, at least not here
+        parser.add_argument('--n-mix', default=5)
+
         return parser
->>>>>>> 814c291e
 
 
 
@@ -294,30 +298,15 @@
 
             in_channels = embedding_dim + (before_channels if i != n_enc-1 else 0)
 
-<<<<<<< HEAD
             self.up.append(UpBlock(
                 in_channels=in_channels,
                 out_channels=after_channels,
                 n_up=n_up_per_enc
             ))
-=======
-            self.up.append(
-                UpBlock(
-                    in_channels=in_channels,
-                    out_channels=after_channels,
-                    n_up=n_up_per_enc
-                )
-            )
->>>>>>> 814c291e
 
             after_channels = before_channels
 
         self.out = FixupResBlock(base_network_channels, out_channels, mode='out')
-<<<<<<< HEAD
-=======
-        # self.out = SubPixelConvolution3D(base_network_channels*2, out_channels)
-
->>>>>>> 814c291e
 
     def forward(self, quantizations):
         for i, (quantization, up) in enumerate(reversed(list(zip(quantizations, self.up)))):
@@ -326,11 +315,6 @@
 
         out = self.out(out)
 
-<<<<<<< HEAD
-        out = self.out(prev_up)
-
-=======
->>>>>>> 814c291e
         return out
 
 
@@ -357,21 +341,13 @@
 
         if mode == 'down':
             conv = nn.Conv3d
-<<<<<<< HEAD
             kernel_size, stride, padding = 3, 2, 1
-        elif mode == 'same':
-=======
-            kernel_size, stride = 3, 2
         elif mode in ('same', 'out'):
->>>>>>> 814c291e
             conv = nn.Conv3d
             kernel_size, stride, padding = 3, 1, 1
         elif mode == 'up':
             conv = nn.ConvTranspose3d
             kernel_size, stride, padding = 4, 2, 1
-        else: # mode == 'out'
-            conv = nn.Conv3d
-            kernel_size, stride, padding = 1, 1, 0
 
         self.branch_conv1, self.skip_conv = (
             conv(in_channels=in_channels, out_channels=out_channels, kernel_size=kernel_size,
@@ -379,11 +355,10 @@
             for _ in range(2)
         )
 
-
         self.branch_conv2 = torch.nn.Conv3d(
             in_channels=out_channels,
             out_channels=out_channels,
-            kernel_size=3 if mode != 'out' else 1,
+            kernel_size=3,
             stride=1,
             padding=padding,
             bias=False,
