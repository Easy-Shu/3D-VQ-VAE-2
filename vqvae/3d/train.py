from argparse import ArgumentParser, Namespace
from pathlib import Path

import torch
import pytorch_lightning as pl
import numpy as np
import matplotlib.pyplot as plt
from torch.utils.data import DataLoader, random_split
from monai import transforms

from model import VQVAE
from utils import CTScanDataset


class CTDataModule(pl.LightningDataModule):
<<<<<<< HEAD
    def __init__(self, path, batch_size=64, train_frac=1, num_workers=5):
=======
    def __init__(self, path, batch_size=64, train_frac=0.95, num_workers=6):
>>>>>>> 814c291e
        super().__init__()
        assert 0 <= train_frac <= 1

        self.path = path
        self.train_frac = train_frac
        self.num_workers = num_workers
        self.batch_size = batch_size

    def setup(self, stage=None):
        # transform
        key, min_val, max_val = 'img', -1000, 3000

        transform = transforms.Compose([
            transforms.AddChannel(),
            transforms.ThresholdIntensity(threshold=max_val, cval=max_val, above=False),
            transforms.ThresholdIntensity(threshold=min_val, cval=min_val, above=True),
            transforms.ScaleIntensity(minv=None, maxv=None, factor=(-1 - 1/min_val)),
            transforms.ShiftIntensity(offset=1),
            transforms.SpatialPad(spatial_size=(512, 512, 128), mode='constant'),
            transforms.RandSpatialCrop(roi_size=(512, 512, 128), random_size=False),
<<<<<<< HEAD
            transforms.Resize(spatial_size=(256, 256, 64)),
=======
>>>>>>> 814c291e
            transforms.ToTensor()
        ])

        dataset = CTScanDataset(self.path, transform=transform, spacing=(0.976, 0.976, 3))

        train_len = int(len(dataset) * self.train_frac)
        val_len = len(dataset) - train_len

        # train/val split
        train_split, val_split = random_split(dataset, [train_len, val_len])

        # assign to use in dataloaders
        self.train_dataset = train_split
        self.val_dataset = val_split

    def train_dataloader(self):
        return DataLoader(self.train_dataset, batch_size=self.batch_size, num_workers=self.num_workers, pin_memory=True, shuffle=True, drop_last=True)

    # def val_dataloader(self):
    #     return DataLoader(self.val_dataset, batch_size=self.batch_size, num_workers=1, pin_memory=True, shuffle=False, drop_last=True)



def main(args):
    datamodule = CTDataModule(path=args.dataset_path, batch_size=args.batch_size, num_workers=5)

<<<<<<< HEAD
    n_mix = 10
    model = VQVAE(n_mix=n_mix, output_channels=n_mix*3)

    checkpoint_callback = pl.callbacks.model_checkpoint.ModelCheckpoint(save_last=True, save_top_k=3)
=======
    model = VQVAE(
        metric = args.metric,
        input_channels = args.input_channels,
        base_network_channels = args.base_network_channels,
        n_bottleneck_blocks = args.n_bottleneck_blocks,
        n_blocks_per_bottleneck = args.n_blocks_per_bottleneck,
    )

    checkpoint_callback = pl.callbacks.model_checkpoint.ModelCheckpoint(save_last=True, save_top_k=5)
    lr_logger = pl.callbacks.lr_logger.LearningRateLogger(logging_interval='step')
>>>>>>> 814c291e

    trainer = pl.Trainer(
        gpus=args.gpus,
        auto_select_gpus=True,
        distributed_backend='ddp',
        benchmark=True,

        max_epochs=200,
        terminate_on_nan=True,

        profiler=None,

        checkpoint_callback=checkpoint_callback,
<<<<<<< HEAD
        row_log_interval=100,
=======
        row_log_interval=50,
        val_check_interval=50,
>>>>>>> 814c291e
        log_save_interval=1000,

        callbacks=[lr_logger],
    )

    trainer.fit(model, datamodule)


if __name__ == '__main__':
    parser = ArgumentParser()

    parser = pl.Trainer.add_argparse_args(parser)
<<<<<<< HEAD
    parser.add_argument("--batch-size", type=int, default=2)
=======
    parser = VQVAE.add_model_specific_args(parser)

    parser.add_argument("--batch-size", type=int)
>>>>>>> 814c291e
    parser.add_argument("dataset_path", type=Path)

    args = parser.parse_args()


    main(args)<|MERGE_RESOLUTION|>--- conflicted
+++ resolved
@@ -13,11 +13,7 @@
 
 
 class CTDataModule(pl.LightningDataModule):
-<<<<<<< HEAD
-    def __init__(self, path, batch_size=64, train_frac=1, num_workers=5):
-=======
     def __init__(self, path, batch_size=64, train_frac=0.95, num_workers=6):
->>>>>>> 814c291e
         super().__init__()
         assert 0 <= train_frac <= 1
 
@@ -38,10 +34,6 @@
             transforms.ShiftIntensity(offset=1),
             transforms.SpatialPad(spatial_size=(512, 512, 128), mode='constant'),
             transforms.RandSpatialCrop(roi_size=(512, 512, 128), random_size=False),
-<<<<<<< HEAD
-            transforms.Resize(spatial_size=(256, 256, 64)),
-=======
->>>>>>> 814c291e
             transforms.ToTensor()
         ])
 
@@ -60,31 +52,18 @@
     def train_dataloader(self):
         return DataLoader(self.train_dataset, batch_size=self.batch_size, num_workers=self.num_workers, pin_memory=True, shuffle=True, drop_last=True)
 
-    # def val_dataloader(self):
-    #     return DataLoader(self.val_dataset, batch_size=self.batch_size, num_workers=1, pin_memory=True, shuffle=False, drop_last=True)
+    def val_dataloader(self):
+        return DataLoader(self.val_dataset, batch_size=self.batch_size, num_workers=1, pin_memory=True, shuffle=False, drop_last=True)
 
 
 
 def main(args):
     datamodule = CTDataModule(path=args.dataset_path, batch_size=args.batch_size, num_workers=5)
 
-<<<<<<< HEAD
-    n_mix = 10
-    model = VQVAE(n_mix=n_mix, output_channels=n_mix*3)
+    model = VQVAE(args)
 
     checkpoint_callback = pl.callbacks.model_checkpoint.ModelCheckpoint(save_last=True, save_top_k=3)
-=======
-    model = VQVAE(
-        metric = args.metric,
-        input_channels = args.input_channels,
-        base_network_channels = args.base_network_channels,
-        n_bottleneck_blocks = args.n_bottleneck_blocks,
-        n_blocks_per_bottleneck = args.n_blocks_per_bottleneck,
-    )
-
-    checkpoint_callback = pl.callbacks.model_checkpoint.ModelCheckpoint(save_last=True, save_top_k=5)
     lr_logger = pl.callbacks.lr_logger.LearningRateLogger(logging_interval='step')
->>>>>>> 814c291e
 
     trainer = pl.Trainer(
         gpus=args.gpus,
@@ -98,12 +77,8 @@
         profiler=None,
 
         checkpoint_callback=checkpoint_callback,
-<<<<<<< HEAD
-        row_log_interval=100,
-=======
         row_log_interval=50,
         val_check_interval=50,
->>>>>>> 814c291e
         log_save_interval=1000,
 
         callbacks=[lr_logger],
@@ -116,13 +91,9 @@
     parser = ArgumentParser()
 
     parser = pl.Trainer.add_argparse_args(parser)
-<<<<<<< HEAD
-    parser.add_argument("--batch-size", type=int, default=2)
-=======
     parser = VQVAE.add_model_specific_args(parser)
 
     parser.add_argument("--batch-size", type=int)
->>>>>>> 814c291e
     parser.add_argument("dataset_path", type=Path)
 
     args = parser.parse_args()
